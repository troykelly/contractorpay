--- conflicted
+++ resolved
@@ -232,28 +232,9 @@
                 aria-label="HECS information"
                 data-bs-toggle="tooltip"
                 title="About these fields"
-<<<<<<< HEAD
               >
                 ⓘ
               </button>
-=======
-              >
-                i
-              </button>
-            </div>
-            <div class="mb-3">
-              <label for="riNet" class="form-label"
-                >Net investment losses ($)</label
-              >
-              <input
-                type="number"
-                id="riNet"
-                class="form-control"
-                value="0"
-                data-bs-toggle="tooltip"
-                title="Losses from shares or property"
-              />
->>>>>>> bda79a8d
             </div>
             <div class="mb-3">
               <div class="d-flex justify-content-between align-items-center">
@@ -636,7 +617,6 @@
       </div>
     </div>
 
-<<<<<<< HEAD
     <div id="riNetInfoModal" class="tool-modal" hidden>
       <div class="tool-modal-content">
         <button
@@ -722,8 +702,6 @@
       </div>
     </div>
 
-=======
->>>>>>> bda79a8d
     <footer class="site-footer text-center mt-4">
       Made on the lands of the Gadigal and Wangal people of the Eora nation by
       <a href="https://troykelly.com/" target="_blank">Troy Kelly</a> |
