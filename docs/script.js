import { AusTaxBrackets } from "./aus_tax_brackets.js";

class HolidayService {
  static FALLBACK_HOLIDAYS = {
    2024: {
      ACT: [
        "2024-01-01",
        "2024-01-26",
        "2024-03-29",
        "2024-04-01",
        "2024-04-25",
        "2024-06-10",
        "2024-12-25",
        "2024-12-26",
      ],
      NSW: [
        "2024-01-01",
        "2024-01-26",
        "2024-03-29",
        "2024-04-01",
        "2024-04-25",
        "2024-06-10",
        "2024-10-07",
        "2024-12-25",
        "2024-12-26",
      ],
      NT: [
        "2024-01-01",
        "2024-01-26",
        "2024-03-29",
        "2024-04-01",
        "2024-04-25",
        "2024-05-06",
        "2024-12-25",
        "2024-12-26",
      ],
      QLD: [
        "2024-01-01",
        "2024-01-26",
        "2024-03-29",
        "2024-04-01",
        "2024-04-25",
        "2024-05-06",
        "2024-10-07",
        "2024-12-25",
        "2024-12-26",
      ],
      SA: [
        "2024-01-01",
        "2024-01-26",
        "2024-03-29",
        "2024-04-01",
        "2024-04-25",
        "2024-06-10",
        "2024-10-07",
        "2024-12-25",
        "2024-12-26",
      ],
      TAS: [
        "2024-01-01",
        "2024-01-26",
        "2024-03-29",
        "2024-04-01",
        "2024-04-25",
        "2024-06-10",
        "2024-12-25",
        "2024-12-26",
      ],
      VIC: [
        "2024-01-01",
        "2024-01-26",
        "2024-03-29",
        "2024-04-01",
        "2024-04-25",
        "2024-06-10",
        "2024-11-05",
        "2024-12-25",
        "2024-12-26",
      ],
      WA: [
        "2024-01-01",
        "2024-01-26",
        "2024-03-29",
        "2024-04-01",
        "2024-04-25",
        "2024-06-03",
        "2024-09-23",
        "2024-12-25",
        "2024-12-26",
      ],
    },
  };

  static cache = {};

  static async fetchHolidays(year, state) {
    const response = await fetch(
      `https://date.nager.at/api/v3/PublicHolidays/${year}/AU`,
    );
    if (!response.ok) throw new Error("Network response was not ok");
    const data = await response.json();
    return data
      .filter((h) => !h.counties || h.counties.includes(`AU-${state}`))
      .map((h) => h.date);
  }

  static async getHolidays(year, state) {
    const key = `${year}_${state}`;
    if (this.cache[key]) return this.cache[key];
    try {
      const holidays = await this.fetchHolidays(year, state);
      this.cache[key] = holidays;
      return holidays;
    } catch (e) {
      const fallback = (this.FALLBACK_HOLIDAYS[year] || {})[state];
      this.cache[key] = fallback || [];
      return this.cache[key];
    }
  }
}

class TaxService {
  static FALLBACK_BRACKETS = {
    2024: [
      { threshold: 0, base: 0, rate: 0 },
      { threshold: 18200, base: 0, rate: 0.19 },
      { threshold: 45000, base: 5092, rate: 0.325 },
      { threshold: 120000, base: 29467, rate: 0.37 },
      { threshold: 180000, base: 51667, rate: 0.45 },
    ],
  };

  static cache = {};

  static async fetchBrackets(year) {
    const resp = await fetch(`https://example.com/tax/${year}.json`);
    if (!resp.ok) throw new Error("Network response was not ok");
    return await resp.json();
  }

  static async getBrackets(year) {
    if (this.cache[year]) return this.cache[year];
    try {
      const data = await this.fetchBrackets(year);
      this.cache[year] = data;
    } catch (e) {
      this.cache[year] = this.FALLBACK_BRACKETS[year] || [];
    }
    return this.cache[year];
  }

  static calcTax(income, brackets) {
    if (!Array.isArray(brackets)) return 0;
    for (let i = brackets.length - 1; i >= 0; i--) {
      const b = brackets[i];
      if (income > b.threshold) {
        return b.base + (income - b.threshold) * b.rate;
      }
    }
    return 0;
  }
}

class PayCalculator {
  constructor(dailyRate, gstRate, taxRate, superRate, hecsRate) {
    this.dailyRate = dailyRate;
    this.gstRate = gstRate;
    this.taxRate = taxRate;
    this.superRate = superRate;
    this.hecsRate = hecsRate;
  }

  calculate(workingDays) {
    const incomeExGst = this.dailyRate * workingDays;
    const gstAmount = incomeExGst * this.gstRate;
    const incomeIncGst = incomeExGst + gstAmount;
    const taxAmount = incomeExGst * this.taxRate;
    const superAmount = incomeExGst * this.superRate;
    const hecsAmount = incomeExGst * this.hecsRate;
    const netAmount = incomeExGst - taxAmount - superAmount - hecsAmount;
    return {
      incomeExGst,
      incomeIncGst,
      gstAmount,
      taxAmount,
      superAmount,
      hecsAmount,
      netAmount,
    };
  }

  static isWeekend(date) {
    const day = date.getDay();
    return day === 0 || day === 6;
  }

  static async countWorkingDays(startDate, endDate, state) {
    if (!(startDate instanceof Date) || !(endDate instanceof Date)) return 0;
    const key = `${startDate.toISOString()}_${endDate.toISOString()}_${state}`;
    if (!this._cache) this._cache = {};
    if (this._cache[key] !== undefined) return this._cache[key];
    const years = new Set();
    for (
      let d = new Date(startDate);
      d <= endDate;
      d.setDate(d.getDate() + 1)
    ) {
      years.add(d.getFullYear());
    }
    const holidaySet = new Set();
    for (const y of years) {
      const holidays = await HolidayService.getHolidays(y, state);
      holidays.forEach((h) => holidaySet.add(h));
    }
    let count = 0;
    for (
      let d = new Date(startDate);
      d <= endDate;
      d.setDate(d.getDate() + 1)
    ) {
      const iso = d.toISOString().slice(0, 10);
      if (!this.isWeekend(d) && !holidaySet.has(iso)) {
        count++;
      }
    }
    this._cache[key] = count;
    return count;
  }
}

(function () {
  function formatMoney(value) {
    return value.toFixed(2);
  }

  const resultsDiv = document.getElementById("results");
  const errorDiv = document.getElementById("error");
  const rateInput = document.getElementById("rate");
  const rateTypeSelect = document.getElementById("rateType");
  const hoursPerDayInput = document.getElementById("hoursPerDay");
  const holidayInput = document.getElementById("holidayDays");
  const furloughContainer = document.getElementById("furloughContainer");
  const superInput = document.getElementById("superRate");
  const hecsInput = document.getElementById("hecsRate");
  const hasHecsCheckbox = document.getElementById("hasHecs");
  const hecsSection = document.getElementById("hecsSection");
<<<<<<< HEAD
=======
  const riTaxableInput = document.getElementById("riTaxable");
>>>>>>> fe55c9f4
  const riNetInput = document.getElementById("riNet");
  const riFringeInput = document.getElementById("riFringe");
  const riSuperInput = document.getElementById("riSuper");
  const riExemptInput = document.getElementById("riExempt");
<<<<<<< HEAD
  const riRow = document.getElementById("riRow");
  const riValue = document.getElementById("riValue");
=======
  const riTotalInput = document.getElementById("riTotal");
>>>>>>> fe55c9f4
  const invoiceFreqSelect = document.getElementById("invoiceFreq");
  const invoiceDayInput = document.getElementById("invoiceDay");
  const invoiceDayGroup = document.getElementById("invoiceDayGroup");
  const ledgerModal = document.getElementById("ledgerModal");
  const ledgerAccountsDiv = document.getElementById("ledgerAccounts");
  const closeLedgerFooterBtn = document.getElementById("closeLedgerFooter");
  const copyLedgerBtn = document.getElementById("copyLedger");
  if (ledgerModal) ledgerModal.hidden = true;
  let prevRateType = rateTypeSelect.value;

  document.querySelectorAll('[data-bs-toggle="tooltip"]').forEach((el) => {
    new bootstrap.Tooltip(el);
  });

  if (hasHecsCheckbox) {
    hasHecsCheckbox.addEventListener("change", () => {
      hecsSection.style.display = hasHecsCheckbox.checked ? "" : "none";
      if (!hasHecsCheckbox.checked) {
        hecsInput.dataset.userEdited = "";
        hecsInput.value = 0;
      }
      calculate();
    });
  }

  if (hecsInput) {
    hecsInput.addEventListener("input", () => {
      hecsInput.dataset.userEdited = "true";
    });
  }

  const currentRateSpan = document.getElementById("currentRate");
  const changedNetSpan = document.getElementById("changedNet");
  const rateChangePercentSpan = document.getElementById("rateChangePercent");
  const rateChangeDiv = document.getElementById("rateChange");

  let baseRate = 0;
  let baseRateType = "daily";
  let baseHoursPerDay = 7.2;
  let currentRate = 0;
  let baseWorkingDays = 0;
  let otherRates = {};

  function convertRate(value, from, to, hours) {
    if (isNaN(value)) return 0;
    const hoursPerDay =
      hours !== undefined ? hours : parseFloat(hoursPerDayInput.value) || 7.2;
    const hoursPerWeek = hoursPerDay * 5;
    let hourly;
    switch (from) {
      case "hourly":
        hourly = value;
        break;
      case "daily":
        hourly = value / hoursPerDay;
        break;
      case "weekly":
        hourly = value / hoursPerWeek;
        break;
    }
    switch (to) {
      case "hourly":
        return hourly;
      case "daily":
        return hourly * hoursPerDay;
      case "weekly":
        return hourly * hoursPerWeek;
    }
    return value;
  }

  function addFurloughRow() {
    const div = document.createElement("div");
    div.className = "furlough-period";
    div.innerHTML = `<input type="date" class="furlough-start" data-bs-toggle="tooltip" title="Unpaid break start"><input type="date" class="furlough-end" data-bs-toggle="tooltip" title="Unpaid break end"><button type="button" class="remove-furlough">Remove</button>`;
    furloughContainer.insertBefore(div, document.getElementById("addFurlough"));
  }

  furloughContainer.addEventListener("click", function (e) {
    if (e.target.classList.contains("remove-furlough")) {
      e.target.parentElement.remove();
      calculate();
    }
  });
  furloughContainer.addEventListener("input", function (e) {
    if (
      e.target.classList.contains("furlough-start") ||
      e.target.classList.contains("furlough-end")
    ) {
      calculate();
    }
  });
  document.getElementById("addFurlough").addEventListener("click", function () {
    addFurloughRow();
  });

  rateTypeSelect.addEventListener("change", function () {
    const val = parseFloat(rateInput.value) || 0;
    const newVal = convertRate(val, prevRateType, rateTypeSelect.value);
    rateInput.value = newVal.toFixed(2);
    prevRateType = rateTypeSelect.value;
    calculate();
  });

  invoiceFreqSelect.addEventListener("change", function () {
    invoiceDayGroup.style.display =
      invoiceFreqSelect.value === "monthly" ? "" : "none";
  });

  function attachAutoCalc(id) {
    const el = document.getElementById(id);
    if (el) el.addEventListener("input", calculate);
  }

<<<<<<< HEAD
  function updateRepaymentIncome(taxable, fy) {
    if (!hasHecsCheckbox || !hasHecsCheckbox.checked) return 0;
=======
  function updateRepaymentIncome(fy) {
    if (!hasHecsCheckbox || !hasHecsCheckbox.checked) return 0;
    const taxable = parseFloat(riTaxableInput.value) || 0;
>>>>>>> fe55c9f4
    const net = parseFloat(riNetInput.value) || 0;
    const fringe = parseFloat(riFringeInput.value) || 0;
    const superc = parseFloat(riSuperInput.value) || 0;
    const exempt = parseFloat(riExemptInput.value) || 0;
    const total = taxable + net + fringe + superc + exempt;
<<<<<<< HEAD
=======
    riTotalInput.value = total.toFixed(2);
>>>>>>> fe55c9f4
    const rate = AusTaxBrackets.hecsRate(total, fy) * 100;
    if (!hecsInput.dataset.userEdited) {
      hecsInput.value = rate.toFixed(2);
    }
<<<<<<< HEAD
    if (riRow) riRow.style.display = "";
    if (riValue) riValue.textContent = "$" + formatMoney(total);
=======
>>>>>>> fe55c9f4
    return total;
  }

  function updateRateChangeUI() {
    if (!rateChangeDiv) return;
    currentRateSpan.textContent = "$" + formatMoney(currentRate);
    const daily = convertRate(
      currentRate,
      baseRateType,
      "daily",
      baseHoursPerDay,
    );
    const calc = new PayCalculator(
      daily,
      otherRates.collectGst ? 0.1 : 0,
      otherRates.taxRate,
      otherRates.superRate,
      otherRates.hecsRate,
    );
    const { netAmount } = calc.calculate(baseWorkingDays);
    changedNetSpan.textContent = formatMoney(netAmount);
    const pct = baseRate ? ((currentRate - baseRate) / baseRate) * 100 : 0;
    rateChangePercentSpan.textContent = pct.toFixed(1);
  }

  function generateExplanation(data) {
    const expEl = document.getElementById("resultExplanation");
    if (!expEl) return;
    const sections = [];
    const inv = [];
    inv.push(
      `<p>Total invoice <strong>$${formatMoney(data.incomeIncGst)}</strong></p>`,
    );
    if (data.gstAmount > 0) {
      inv.push(
        `<p>GST portion $${formatMoney(data.gstAmount)} (not yours to keep)</p>`,
      );
    }
    sections.push(
      `<section class="explanation-section invoice-summary"><h3>🧾 Invoice Summary</h3>${inv.join(
        "",
      )}</section>`,
    );

    const taxParts = [];
    taxParts.push(
      `<p>Income tax to set aside <strong>$${formatMoney(data.taxAmount)}</strong></p>`,
    );
    if (data.hecsAmount > 0) {
      taxParts.push(
        `<p>HECS repayment about $${formatMoney(data.hecsAmount)}</p>`,
      );
    }
    sections.push(
      `<section class="explanation-section tax-breakdown"><h3>💸 Tax Breakdown</h3>${taxParts.join(
        "",
      )}</section>`,
    );

    if (data.superAmount > 0) {
      sections.push(
        `<section class="explanation-section super"><h3>🏦 Superannuation</h3><p>Set aside <strong>$${formatMoney(
          data.superAmount,
        )}</strong> for retirement</p></section>`,
      );
    }

    sections.push(
      `<section class="explanation-section take-home"><h3>💰 Take‑home Pay</h3><p class="amount">$${formatMoney(
        data.netAmount,
      )}</p></section>`,
    );

    if (data.fteSalary) {
      const ann = [];
      if (data.superRate > 0) {
        ann.push(
          `<p><strong>Total package</strong> $${formatMoney(data.ftePackage)}</p>`,
        );
        ann.push(
          `<p>Package without super $${formatMoney(data.fteSalary)}</p>`,
        );
      } else {
        ann.push(
          `<p><strong>Total package</strong> $${formatMoney(data.fteSalary)}</p>`,
        );
      }
      ann.push(
        `<p>Less PAYG tax about $${formatMoney(
          data.fteTax,
        )} (assumes first employer & includes Medicare levy)</p>`,
      );
      if (data.hecsRate > 0) {
        ann.push(`<p>Less HECS/HELP about $${formatMoney(data.fteHecs)}</p>`);
      }
      ann.push(
        `<p><strong>Annual take‑home about $${formatMoney(data.fteNet)}</strong></p>`,
      );
      if (data.invoiceFreq) {
        const div = { weekly: 52, fortnightly: 26, monthly: 12, quarterly: 4 }[
          data.invoiceFreq
        ];
        if (div) {
          const label = {
            weekly: "Weekly",
            fortnightly: "Fortnightly",
            monthly: "Monthly",
            quarterly: "Quarterly",
          }[data.invoiceFreq];
          ann.push(`<p>${label} about $${formatMoney(data.fteNet / div)}</p>`);
        }
      }
      sections.push(
        `<section class="explanation-section annual"><h3>📈 Full‑Time Equivalent</h3>${ann.join(
          "",
        )}</section>`,
      );
    }

    expEl.innerHTML = sections.join("");
  }

  function adjustRate(delta) {
    currentRate += delta;
    updateRateChangeUI();
  }

  function adjustRatePercent(percent) {
    const delta = baseRate * (percent / 100);
    adjustRate(delta);
  }

  [
    "rate",
    "collectGst",
    "taxRate",
    "superRate",
    "hecsRate",
    "hasHecs",
<<<<<<< HEAD
=======
    "riTaxable",
>>>>>>> fe55c9f4
    "riNet",
    "riFringe",
    "riSuper",
    "riExempt",
    "startDate",
    "endDate",
    "state",
    "holidayDays",
    "hoursPerDay",
  ].forEach(attachAutoCalc);

  async function calculate() {
    const rate = parseFloat(rateInput.value) || 0;
    const dailyRate = convertRate(rate, rateTypeSelect.value, "daily");
    const gstRate = document.getElementById("collectGst").checked ? 0.1 : 0;
    const taxRate =
      parseFloat(document.getElementById("taxRate").value) / 100 || 0;
    const superRate = parseFloat(superInput.value) / 100 || 0;
    let hecsRate = 0;
    const startDateVal = document.getElementById("startDate").value;
    const endDateVal = document.getElementById("endDate").value;
    const state = document.getElementById("state").value;
    errorDiv.textContent = "";
    errorDiv.hidden = true;
    let workingDays = 0;
    let furloughDays = 0;
    if (startDateVal && endDateVal && state) {
      const startDate = new Date(startDateVal);
      const endDate = new Date(endDateVal);
      if (startDate > endDate) {
        errorDiv.textContent = "Start date must be before end date.";
        errorDiv.hidden = false;
        resultsDiv.hidden = true;
        return;
      }
      workingDays = await PayCalculator.countWorkingDays(
        startDate,
        endDate,
        state,
      );

      const holidayDays = parseInt(holidayInput.value) || 0;
      workingDays -= holidayDays;

      const periods = furloughContainer.querySelectorAll(".furlough-period");
      for (const p of periods) {
        const fs = p.querySelector(".furlough-start").value;
        const fe = p.querySelector(".furlough-end").value;
        if (fs && fe) {
          const start = new Date(fs);
          const end = new Date(fe);
          if (start > end) {
            errorDiv.textContent = "Furlough start must be before end.";
            errorDiv.hidden = false;
            resultsDiv.hidden = true;
            return;
          }
          if (start < startDate || end > endDate) {
            errorDiv.textContent =
              "Furlough period must be within contract dates.";
            errorDiv.hidden = false;
            resultsDiv.hidden = true;
            return;
          }
          const days = await PayCalculator.countWorkingDays(start, end, state);
          furloughDays += days;
          workingDays -= days;
        }
      }
    }
    if (workingDays < 0) workingDays = 0;
    document.getElementById("workingDays").value = workingDays;

    const fyDate = startDateVal ? new Date(startDateVal) : new Date();
    const fyStart =
      fyDate.getMonth() >= 6 ? fyDate.getFullYear() : fyDate.getFullYear() - 1;
    const fy = `${fyStart}-${String((fyStart + 1) % 100).padStart(2, "0")}`;

    const ftePackage = dailyRate * workingDays;
    const fteSalary = ftePackage / (1 + superRate);
<<<<<<< HEAD
    const taxableIncome = fteSalary;
    if (hasHecsCheckbox && hasHecsCheckbox.checked) {
      updateRepaymentIncome(taxableIncome, fy);
      hecsRate = parseFloat(hecsInput.value) / 100 || 0;
    } else {
      hecsRate = 0;
      if (riRow) riRow.style.display = "none";
=======
    if (hasHecsCheckbox && hasHecsCheckbox.checked) {
      if (!riTaxableInput.value) riTaxableInput.value = fteSalary.toFixed(2);
      updateRepaymentIncome(fy);
      hecsRate = parseFloat(hecsInput.value) / 100 || 0;
    } else {
      hecsRate = 0;
>>>>>>> fe55c9f4
    }

    const calc = new PayCalculator(
      dailyRate,
      gstRate,
      taxRate,
      superRate,
      hecsRate,
    );
    const {
      incomeExGst,
      incomeIncGst,
      gstAmount,
      taxAmount,
      superAmount,
      hecsAmount,
      netAmount,
    } = calc.calculate(workingDays);

    const incomeLabelEl = document.getElementById("incomeLabel");
    const incomeTotalEl = document.getElementById("incomeTotal");
    if (gstRate > 0) {
      incomeLabelEl.textContent = "Total income (inc GST)";
      incomeTotalEl.textContent = "$" + formatMoney(incomeIncGst);
    } else {
      incomeLabelEl.textContent = "Total income (ex GST)";
      incomeTotalEl.textContent = "$" + formatMoney(incomeExGst);
    }
    document.getElementById("gstAmount").textContent =
      "$" + formatMoney(gstAmount);
    document.getElementById("taxAmount").textContent =
      "$" + formatMoney(taxAmount);
    document.getElementById("superAmount").textContent =
      "$" + formatMoney(superAmount);
    document.getElementById("hecsAmount").textContent =
      "$" + formatMoney(hecsAmount);
    document.getElementById("netAmount").textContent =
      "$" + formatMoney(netAmount);
    document.getElementById("totalFurloughDays").textContent = furloughDays;
    const hoursPerDay = parseFloat(hoursPerDayInput.value) || 7.2;
    document.getElementById("totalHours").textContent = formatMoney(
      workingDays * hoursPerDay,
    );

    resultsDiv.hidden = false;

    baseRate = rate;
    baseRateType = rateTypeSelect.value;
    baseHoursPerDay = parseFloat(hoursPerDayInput.value) || 7.2;
    currentRate = baseRate;
    baseWorkingDays = workingDays;
    otherRates = { collectGst: gstRate > 0, taxRate, superRate, hecsRate };
    const fteSuper = ftePackage - fteSalary;
    let fteTax = 0;
    if (startDateVal && endDateVal) {
      fteTax = AusTaxBrackets.calculateTaxForPeriod(
        startDateVal,
        endDateVal,
        fteSalary,
      );
    } else {
      const dateForFy = startDateVal ? new Date(startDateVal) : new Date();
      const fyStart =
        dateForFy.getMonth() >= 6
          ? dateForFy.getFullYear()
          : dateForFy.getFullYear() - 1;
      const fy = `${fyStart}-${String((fyStart + 1) % 100).padStart(2, "0")}`;
      fteTax = AusTaxBrackets.calculateTax(fteSalary, fy);
    }
    const fteHecs = fteSalary * hecsRate;
    const fteNet = fteSalary - fteTax - fteHecs;

    updateRateChangeUI();
    generateExplanation({
      incomeIncGst,
      gstAmount,
      taxAmount,
      superAmount,
      hecsAmount,
      netAmount,
      fteSalary,
      ftePackage,
      fteTax,
      fteNet,
      invoiceFreq: invoiceFreqSelect.value,
      superRate,
      hecsRate,
    });
  }

  function collectFormData() {
    const periods = [];
    furloughContainer.querySelectorAll(".furlough-period").forEach((p) => {
      periods.push({
        start: p.querySelector(".furlough-start").value,
        end: p.querySelector(".furlough-end").value,
      });
    });
    return {
      rate: rateInput.value,
      rateType: rateTypeSelect.value,
      startDate: document.getElementById("startDate").value,
      endDate: document.getElementById("endDate").value,
      state: document.getElementById("state").value,
      holidayDays: holidayInput.value,
      collectGst: document.getElementById("collectGst").checked,
      taxRate: document.getElementById("taxRate").value,
      superRate: superInput.value,
      hecsRate: hecsInput.value,
      hasHecs: hasHecsCheckbox.checked,
<<<<<<< HEAD
=======
      riTaxable: riTaxableInput.value,
>>>>>>> fe55c9f4
      riNet: riNetInput.value,
      riFringe: riFringeInput.value,
      riSuper: riSuperInput.value,
      riExempt: riExemptInput.value,
      hoursPerDay: hoursPerDayInput.value,
      invoiceFreq: invoiceFreqSelect.value,
      invoiceDay: invoiceDayInput.value,
      furlough: periods,
    };
  }

  function populateForm(data) {
    if (!data) return;
    rateInput.value = data.rate || "";
    rateTypeSelect.value = data.rateType || "daily";
    prevRateType = rateTypeSelect.value;
    document.getElementById("startDate").value = data.startDate || "";
    document.getElementById("endDate").value = data.endDate || "";
    document.getElementById("state").value = data.state || "ACT";
    holidayInput.value = data.holidayDays || 0;
    document.getElementById("collectGst").checked = data.collectGst !== false;
    document.getElementById("taxRate").value = data.taxRate || 30;
    superInput.value = data.superRate || 12;
    hecsInput.value = data.hecsRate || 0;
    hasHecsCheckbox.checked = !!data.hasHecs;
    hecsSection.style.display = hasHecsCheckbox.checked ? "" : "none";
<<<<<<< HEAD
=======
    riTaxableInput.value = data.riTaxable || "";
>>>>>>> fe55c9f4
    riNetInput.value = data.riNet || 0;
    riFringeInput.value = data.riFringe || 0;
    riSuperInput.value = data.riSuper || 0;
    riExemptInput.value = data.riExempt || 0;
    hoursPerDayInput.value = data.hoursPerDay || 7.2;
    invoiceFreqSelect.value = data.invoiceFreq || "weekly";
    invoiceDayInput.value = data.invoiceDay || 1;
    invoiceDayGroup.style.display =
      invoiceFreqSelect.value === "monthly" ? "" : "none";
    furloughContainer
      .querySelectorAll(".furlough-period")
      .forEach((p) => p.remove());
    if (Array.isArray(data.furlough)) {
      data.furlough.forEach((per) => {
        addFurloughRow();
        const row = furloughContainer.querySelectorAll(".furlough-period");
        const div = row[row.length - 1];
        div.querySelector(".furlough-start").value = per.start || "";
        div.querySelector(".furlough-end").value = per.end || "";
      });
    }
  }

  async function createLedger() {
    await calculate();
    const freq = invoiceFreqSelect.value;
    const invoiceDay = parseInt(invoiceDayInput.value) || 1;
    const rate = parseFloat(rateInput.value) || 0;
    const dailyRate = convertRate(rate, rateTypeSelect.value, "daily");
    const gstRate = document.getElementById("collectGst").checked ? 0.1 : 0;
    const taxRate =
      parseFloat(document.getElementById("taxRate").value) / 100 || 0;
    const superRate = parseFloat(superInput.value) / 100 || 0;
    const hecsRate = parseFloat(hecsInput.value) / 100 || 0;
    const startDateVal = document.getElementById("startDate").value;
    const endDateVal = document.getElementById("endDate").value;
    const state = document.getElementById("state").value;
    if (!startDateVal || !endDateVal || !state) return;
    const startDate = new Date(startDateVal);
    const endDate = new Date(endDateVal);
    const calc = new PayCalculator(
      dailyRate,
      gstRate,
      taxRate,
      superRate,
      hecsRate,
    );
    const totals = calc.calculate(baseWorkingDays);

    let currentStart = new Date(
      startDate.getFullYear(),
      startDate.getMonth(),
      1,
    );

    // Build account ledgers
    if (ledgerAccountsDiv) ledgerAccountsDiv.innerHTML = "";
    const accounts = {
      "Accounts Receivable": [],
      "Income (Sales)": [],
      "GST Liability": [],
      "Super Liability": [],
      "Super Expense": [],
      "HECS Liability": [],
      "HECS Expense": [],
      "Income Tax Liability": [],
      "Income Tax Expense": [],
      "Bank Account": [],
    };

    let superAccrued = 0;
    let hecsAccrued = 0;
    while (currentStart <= endDate) {
      const workingDays = await PayCalculator.countWorkingDays(
        new Date(currentStart),
        new Date(currentStart.getFullYear(), currentStart.getMonth() + 1, 0),
        state,
      );
      const result = calc.calculate(workingDays);
      const invoiceDate = new Date(
        currentStart.getFullYear(),
        currentStart.getMonth(),
        1,
      );
      const paymentDate = new Date(
        currentStart.getFullYear(),
        currentStart.getMonth(),
        15,
      );
      const gstPayDate = new Date(
        currentStart.getFullYear(),
        currentStart.getMonth(),
        21,
      );
      const accrueDate = new Date(
        currentStart.getFullYear(),
        currentStart.getMonth(),
        20,
      );

      accounts["Accounts Receivable"].push({
        date: invoiceDate,
        desc: "Invoice to Client (Incl. GST)",
        debit: result.incomeIncGst,
        credit: 0,
      });
      accounts["Accounts Receivable"].push({
        date: paymentDate,
        desc: "Payment Received",
        debit: 0,
        credit: result.incomeIncGst,
      });

      accounts["Income (Sales)"].push({
        date: invoiceDate,
        desc: "Sales Income (Excl. GST)",
        debit: 0,
        credit: result.incomeExGst,
      });

      accounts["GST Liability"].push({
        date: invoiceDate,
        desc: "GST Collected",
        debit: 0,
        credit: result.gstAmount,
      });
      accounts["GST Liability"].push({
        date: gstPayDate,
        desc: "GST Payment to ATO",
        debit: result.gstAmount,
        credit: 0,
      });

      accounts["Bank Account"].push({
        date: paymentDate,
        desc: "Payment Received from Client",
        debit: result.incomeIncGst,
        credit: 0,
      });
      accounts["Bank Account"].push({
        date: gstPayDate,
        desc: "GST Payment",
        debit: 0,
        credit: result.gstAmount,
      });

      accounts["Super Liability"].push({
        date: accrueDate,
        desc: "Super Liability Accrued",
        debit: 0,
        credit: result.superAmount,
      });
      accounts["Super Expense"].push({
        date: accrueDate,
        desc: "Superannuation Expense",
        debit: result.superAmount,
        credit: 0,
      });
      superAccrued += result.superAmount;
      if ((currentStart.getMonth() + 1) % 3 === 0) {
        accounts["Super Liability"].push({
          date: accrueDate,
          desc: "Transfer to Super Fund",
          debit: superAccrued,
          credit: 0,
        });
        accounts["Bank Account"].push({
          date: accrueDate,
          desc: "Super Contribution Transfer",
          debit: 0,
          credit: superAccrued,
        });
        superAccrued = 0;
      }

      accounts["HECS Liability"].push({
        date: accrueDate,
        desc: "HECS Liability Accrued",
        debit: 0,
        credit: result.hecsAmount,
      });
      accounts["HECS Expense"].push({
        date: accrueDate,
        desc: "HECS Expense",
        debit: result.hecsAmount,
        credit: 0,
      });
      hecsAccrued += result.hecsAmount;

      currentStart.setMonth(currentStart.getMonth() + 1);
    }

    const yearEnd = new Date(endDate.getFullYear(), 5, 30); // 30 June
    accounts["HECS Liability"].push({
      date: yearEnd,
      desc: "Payment to ATO (HECS repayment)",
      debit: hecsAccrued,
      credit: 0,
    });
    accounts["Bank Account"].push({
      date: yearEnd,
      desc: "HECS Payment",
      debit: 0,
      credit: hecsAccrued,
    });

    accounts["Income Tax Liability"].push({
      date: yearEnd,
      desc: "Income Tax Accrued",
      debit: 0,
      credit: totals.taxAmount,
    });
    accounts["Income Tax Expense"].push({
      date: yearEnd,
      desc: "Income Tax Expense",
      debit: totals.taxAmount,
      credit: 0,
    });
    accounts["Income Tax Liability"].push({
      date: yearEnd,
      desc: "Payment of Income Tax to ATO",
      debit: totals.taxAmount,
      credit: 0,
    });
    accounts["Bank Account"].push({
      date: yearEnd,
      desc: "Income Tax Payment",
      debit: 0,
      credit: totals.taxAmount,
    });

    for (const [name, entries] of Object.entries(accounts)) {
      let bal = 0;
      const table = document.createElement("table");
      table.className = "account-table";
      let html =
        `<thead><tr><th colspan="5">${name}</th></tr>` +
        "<tr><th>Date</th><th>Description</th><th>Debit ($)</th><th>Credit ($)</th><th>Balance ($)</th></tr></thead><tbody>";
      entries
        .sort((a, b) => a.date - b.date)
        .forEach((e) => {
          bal += e.debit - e.credit;
          html +=
            `<tr><td>${e.date.toISOString().slice(0, 10)}</td><td>${e.desc}</td>` +
            `<td>${e.debit ? formatMoney(e.debit) : ""}</td>` +
            `<td>${e.credit ? formatMoney(e.credit) : ""}</td>` +
            `<td>${formatMoney(bal)}</td></tr>`;
        });
      html += "</tbody>";
      table.innerHTML = html;
      ledgerAccountsDiv.appendChild(table);
    }

    ledgerModal.hidden = false;
  }

  async function copyShareLink() {
    await calculate();
    const data = collectFormData();
    const encoded = encodeURIComponent(btoa(JSON.stringify(data)));
    const url = `${location.origin}${location.pathname}?link=${encoded}`;
    const displayUrl = `${location.origin}${location.pathname}`;
    const net = document.getElementById("netAmount").textContent || "0";
    const plain = `I've used a contractor income calculator to calculate approximately ${net} should be banked for the period ${data.startDate} to ${data.endDate} @ $${data.rate}/${data.rateType}. ${url}`;
    const html = `<p>I've used a <strong>contractor income calculator</strong> to calculate approximately <strong>${net}</strong> should be banked for the period <strong>${data.startDate}</strong> to <strong>${data.endDate}</strong> @ <strong>$${data.rate}/${data.rateType}</strong>. <a href="${url}">${displayUrl}</a></p>`;
    try {
      if (navigator.clipboard && window.ClipboardItem) {
        const item = new ClipboardItem({
          "text/plain": new Blob([plain], { type: "text/plain" }),
          "text/html": new Blob([html], { type: "text/html" }),
        });
        await navigator.clipboard.write([item]);
      } else if (navigator.clipboard && navigator.clipboard.writeText) {
        await navigator.clipboard.writeText(html);
      }
      alert("Share link copied to clipboard");
    } catch (e) {
      console.error("Clipboard copy failed", e);
    }
  }

  async function copyLedger() {
    if (!ledgerAccountsDiv) return;
    const html = ledgerAccountsDiv.innerHTML;
    const plain = ledgerAccountsDiv.innerText;
    try {
      if (navigator.clipboard && window.ClipboardItem) {
        const item = new ClipboardItem({
          "text/plain": new Blob([plain], { type: "text/plain" }),
          "text/html": new Blob([html], { type: "text/html" }),
        });
        await navigator.clipboard.write([item]);
      } else if (navigator.clipboard && navigator.clipboard.writeText) {
        await navigator.clipboard.writeText(html);
      }
      alert("Ledger copied to clipboard");
    } catch (e) {
      console.error("Clipboard copy failed", e);
    }
  }

  const params = new URLSearchParams(location.search);
  if (params.has("link")) {
    try {
      const decoded = JSON.parse(atob(decodeURIComponent(params.get("link"))));
      populateForm(decoded);
      calculate();
    } catch (e) {
      console.error("Invalid share link", e);
    }
  }

  const startInput = document.getElementById("startDate");
  const endInput = document.getElementById("endDate");
  const today = new Date();
  const fyYear =
    today.getMonth() >= 6 ? today.getFullYear() : today.getFullYear() - 1;
  const fyStart = new Date(fyYear, 6, 1);
  const fyEnd = new Date(fyYear + 1, 5, 30);
  if (!startInput.value) startInput.value = fyStart.toISOString().slice(0, 10);
  if (!endInput.value) endInput.value = fyEnd.toISOString().slice(0, 10);

  document.getElementById("calculate").addEventListener("click", calculate);
  const copyBtn = document.getElementById("copyLink");
  if (copyBtn) copyBtn.addEventListener("click", copyShareLink);
  const ledgerBtn = document.getElementById("createLedger");
  if (ledgerBtn) ledgerBtn.addEventListener("click", createLedger);
  if (copyLedgerBtn) copyLedgerBtn.addEventListener("click", copyLedger);
  const closeLedgerBtn = document.getElementById("closeLedger");
  if (closeLedgerBtn)
    closeLedgerBtn.addEventListener("click", () => (ledgerModal.hidden = true));
  if (closeLedgerFooterBtn)
    closeLedgerFooterBtn.addEventListener(
      "click",
      () => (ledgerModal.hidden = true),
    );
  if (ledgerModal)
    ledgerModal.addEventListener("click", function (e) {
      if (e.target === ledgerModal) ledgerModal.hidden = true;
    });
  if (rateChangeDiv) {
    rateChangeDiv.addEventListener("click", function (e) {
      if (e.target.dataset) {
        if (e.target.dataset.inc) {
          adjustRate(parseFloat(e.target.dataset.inc));
        } else if (e.target.dataset.pct) {
          adjustRatePercent(parseFloat(e.target.dataset.pct));
        }
      }
    });
  }
  invoiceFreqSelect.dispatchEvent(new Event("change"));
  calculate();
})();<|MERGE_RESOLUTION|>--- conflicted
+++ resolved
@@ -244,20 +244,12 @@
   const hecsInput = document.getElementById("hecsRate");
   const hasHecsCheckbox = document.getElementById("hasHecs");
   const hecsSection = document.getElementById("hecsSection");
-<<<<<<< HEAD
-=======
-  const riTaxableInput = document.getElementById("riTaxable");
->>>>>>> fe55c9f4
   const riNetInput = document.getElementById("riNet");
   const riFringeInput = document.getElementById("riFringe");
   const riSuperInput = document.getElementById("riSuper");
   const riExemptInput = document.getElementById("riExempt");
-<<<<<<< HEAD
   const riRow = document.getElementById("riRow");
   const riValue = document.getElementById("riValue");
-=======
-  const riTotalInput = document.getElementById("riTotal");
->>>>>>> fe55c9f4
   const invoiceFreqSelect = document.getElementById("invoiceFreq");
   const invoiceDayInput = document.getElementById("invoiceDay");
   const invoiceDayGroup = document.getElementById("invoiceDayGroup");
@@ -372,32 +364,19 @@
     if (el) el.addEventListener("input", calculate);
   }
 
-<<<<<<< HEAD
   function updateRepaymentIncome(taxable, fy) {
     if (!hasHecsCheckbox || !hasHecsCheckbox.checked) return 0;
-=======
-  function updateRepaymentIncome(fy) {
-    if (!hasHecsCheckbox || !hasHecsCheckbox.checked) return 0;
-    const taxable = parseFloat(riTaxableInput.value) || 0;
->>>>>>> fe55c9f4
     const net = parseFloat(riNetInput.value) || 0;
     const fringe = parseFloat(riFringeInput.value) || 0;
     const superc = parseFloat(riSuperInput.value) || 0;
     const exempt = parseFloat(riExemptInput.value) || 0;
     const total = taxable + net + fringe + superc + exempt;
-<<<<<<< HEAD
-=======
-    riTotalInput.value = total.toFixed(2);
->>>>>>> fe55c9f4
     const rate = AusTaxBrackets.hecsRate(total, fy) * 100;
     if (!hecsInput.dataset.userEdited) {
       hecsInput.value = rate.toFixed(2);
     }
-<<<<<<< HEAD
     if (riRow) riRow.style.display = "";
     if (riValue) riValue.textContent = "$" + formatMoney(total);
-=======
->>>>>>> fe55c9f4
     return total;
   }
 
@@ -537,10 +516,6 @@
     "superRate",
     "hecsRate",
     "hasHecs",
-<<<<<<< HEAD
-=======
-    "riTaxable",
->>>>>>> fe55c9f4
     "riNet",
     "riFringe",
     "riSuper",
@@ -621,7 +596,6 @@
 
     const ftePackage = dailyRate * workingDays;
     const fteSalary = ftePackage / (1 + superRate);
-<<<<<<< HEAD
     const taxableIncome = fteSalary;
     if (hasHecsCheckbox && hasHecsCheckbox.checked) {
       updateRepaymentIncome(taxableIncome, fy);
@@ -629,14 +603,6 @@
     } else {
       hecsRate = 0;
       if (riRow) riRow.style.display = "none";
-=======
-    if (hasHecsCheckbox && hasHecsCheckbox.checked) {
-      if (!riTaxableInput.value) riTaxableInput.value = fteSalary.toFixed(2);
-      updateRepaymentIncome(fy);
-      hecsRate = parseFloat(hecsInput.value) / 100 || 0;
-    } else {
-      hecsRate = 0;
->>>>>>> fe55c9f4
     }
 
     const calc = new PayCalculator(
@@ -747,10 +713,6 @@
       superRate: superInput.value,
       hecsRate: hecsInput.value,
       hasHecs: hasHecsCheckbox.checked,
-<<<<<<< HEAD
-=======
-      riTaxable: riTaxableInput.value,
->>>>>>> fe55c9f4
       riNet: riNetInput.value,
       riFringe: riFringeInput.value,
       riSuper: riSuperInput.value,
@@ -777,10 +739,6 @@
     hecsInput.value = data.hecsRate || 0;
     hasHecsCheckbox.checked = !!data.hasHecs;
     hecsSection.style.display = hasHecsCheckbox.checked ? "" : "none";
-<<<<<<< HEAD
-=======
-    riTaxableInput.value = data.riTaxable || "";
->>>>>>> fe55c9f4
     riNetInput.value = data.riNet || 0;
     riFringeInput.value = data.riFringe || 0;
     riSuperInput.value = data.riSuper || 0;
