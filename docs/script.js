class HolidayService {
    static FALLBACK_HOLIDAYS = {
        2024: {
            ACT: ['2024-01-01','2024-01-26','2024-03-29','2024-04-01','2024-04-25','2024-06-10','2024-12-25','2024-12-26'],
            NSW: ['2024-01-01','2024-01-26','2024-03-29','2024-04-01','2024-04-25','2024-06-10','2024-10-07','2024-12-25','2024-12-26'],
            NT:  ['2024-01-01','2024-01-26','2024-03-29','2024-04-01','2024-04-25','2024-05-06','2024-12-25','2024-12-26'],
            QLD: ['2024-01-01','2024-01-26','2024-03-29','2024-04-01','2024-04-25','2024-05-06','2024-10-07','2024-12-25','2024-12-26'],
            SA:  ['2024-01-01','2024-01-26','2024-03-29','2024-04-01','2024-04-25','2024-06-10','2024-10-07','2024-12-25','2024-12-26'],
            TAS: ['2024-01-01','2024-01-26','2024-03-29','2024-04-01','2024-04-25','2024-06-10','2024-12-25','2024-12-26'],
            VIC: ['2024-01-01','2024-01-26','2024-03-29','2024-04-01','2024-04-25','2024-06-10','2024-11-05','2024-12-25','2024-12-26'],
            WA:  ['2024-01-01','2024-01-26','2024-03-29','2024-04-01','2024-04-25','2024-06-03','2024-09-23','2024-12-25','2024-12-26']
        }
    };

    static cache = {};

    static async fetchHolidays(year, state) {
        const response = await fetch(`https://date.nager.at/api/v3/PublicHolidays/${year}/AU`);
        if (!response.ok) throw new Error('Network response was not ok');
        const data = await response.json();
        return data
            .filter(h => !h.counties || h.counties.includes(`AU-${state}`))
            .map(h => h.date);
    }

    static async getHolidays(year, state) {
        const key = `${year}_${state}`;
        if (this.cache[key]) return this.cache[key];
        try {
            const holidays = await this.fetchHolidays(year, state);
            this.cache[key] = holidays;
            return holidays;
        } catch (e) {
            const fallback = (this.FALLBACK_HOLIDAYS[year] || {})[state];
            this.cache[key] = fallback || [];
            return this.cache[key];
        }
    }
}

class PayCalculator {
    constructor(dailyRate, gstRate, taxRate, superRate, hecsRate) {
        this.dailyRate = dailyRate;
        this.gstRate = gstRate;
        this.taxRate = taxRate;
        this.superRate = superRate;
        this.hecsRate = hecsRate;
    }

    calculate(workingDays) {
        const incomeExGst = this.dailyRate * workingDays;
        const gstAmount = incomeExGst * this.gstRate;
        const incomeIncGst = incomeExGst + gstAmount;
        const taxAmount = incomeExGst * this.taxRate;
        const superAmount = incomeExGst * this.superRate;
        const hecsAmount = incomeExGst * this.hecsRate;
        const netAmount = incomeExGst - taxAmount - superAmount - hecsAmount;
        return { incomeExGst, incomeIncGst, gstAmount, taxAmount, superAmount, hecsAmount, netAmount };
    }

    static isWeekend(date) {
        const day = date.getDay();
        return day === 0 || day === 6;
    }

    static async countWorkingDays(startDate, endDate, state) {
        if (!(startDate instanceof Date) || !(endDate instanceof Date)) return 0;
        const key = `${startDate.toISOString()}_${endDate.toISOString()}_${state}`;
        if (!this._cache) this._cache = {};
        if (this._cache[key] !== undefined) return this._cache[key];
        const years = new Set();
        for (let d = new Date(startDate); d <= endDate; d.setDate(d.getDate() + 1)) {
            years.add(d.getFullYear());
        }
        const holidaySet = new Set();
        for (const y of years) {
            const holidays = await HolidayService.getHolidays(y, state);
            holidays.forEach(h => holidaySet.add(h));
        }
        let count = 0;
        for (let d = new Date(startDate); d <= endDate; d.setDate(d.getDate() + 1)) {
            const iso = d.toISOString().slice(0, 10);
            if (!this.isWeekend(d) && !holidaySet.has(iso)) {
                count++;
            }
        }
        this._cache[key] = count;
        return count;
    }
}

(function() {
    function formatMoney(value) {
        return value.toFixed(2);
    }

    const resultsDiv = document.getElementById('results');
    const errorDiv = document.getElementById('error');
    const rateInput = document.getElementById('rate');
    const rateTypeSelect = document.getElementById('rateType');
    const hoursPerDayInput = document.getElementById('hoursPerDay');
    const holidayInput = document.getElementById('holidayDays');
    const furloughContainer = document.getElementById('furloughContainer');
    const superInput = document.getElementById('superRate');
    const hecsInput = document.getElementById('hecsRate');
    let prevRateType = rateTypeSelect.value;

    const currentRateSpan = document.getElementById('currentRate');
    const changedNetSpan = document.getElementById('changedNet');
    const rateChangePercentSpan = document.getElementById('rateChangePercent');
    const rateChangeDiv = document.getElementById('rateChange');

    let baseRate = 0;
    let baseRateType = 'daily';
    let baseHoursPerDay = 7.2;
    let currentRate = 0;
    let baseWorkingDays = 0;
    let otherRates = {};

    function convertRate(value, from, to, hours) {
        if (isNaN(value)) return 0;
        const hoursPerDay = hours !== undefined ? hours : (parseFloat(hoursPerDayInput.value) || 7.2);
        const hoursPerWeek = hoursPerDay * 5;
        let hourly;
        switch (from) {
            case 'hourly': hourly = value; break;
            case 'daily': hourly = value / hoursPerDay; break;
            case 'weekly': hourly = value / hoursPerWeek; break;
        }
        switch (to) {
            case 'hourly': return hourly;
            case 'daily': return hourly * hoursPerDay;
            case 'weekly': return hourly * hoursPerWeek;
        }
        return value;
    }

    function addFurloughRow() {
        const div = document.createElement('div');
        div.className = 'furlough-period';
        div.innerHTML = `<input type="date" class="furlough-start"><input type="date" class="furlough-end"><button type="button" class="remove-furlough">Remove</button>`;
        furloughContainer.insertBefore(div, document.getElementById('addFurlough'));
    }

    furloughContainer.addEventListener('click', function(e) {
        if (e.target.classList.contains('remove-furlough')) {
            e.target.parentElement.remove();
            calculate();
        }
    });
    furloughContainer.addEventListener('input', function(e) {
        if (e.target.classList.contains('furlough-start') || e.target.classList.contains('furlough-end')) {
            calculate();
        }
    });
    document.getElementById('addFurlough').addEventListener('click', function() {
        addFurloughRow();
    });

    rateTypeSelect.addEventListener('change', function() {
        const val = parseFloat(rateInput.value) || 0;
        const newVal = convertRate(val, prevRateType, rateTypeSelect.value);
        rateInput.value = newVal.toFixed(2);
        prevRateType = rateTypeSelect.value;
        calculate();
    });

    function attachAutoCalc(id) {
        const el = document.getElementById(id);
        if (el) el.addEventListener('input', calculate);
    }

    function updateRateChangeUI() {
        if (!rateChangeDiv) return;
        currentRateSpan.textContent = '$' + formatMoney(currentRate);
        const daily = convertRate(currentRate, baseRateType, 'daily', baseHoursPerDay);
        const calc = new PayCalculator(daily, otherRates.collectGst ? 0.1 : 0, otherRates.taxRate, otherRates.superRate, otherRates.hecsRate);
        const { netAmount } = calc.calculate(baseWorkingDays);
        changedNetSpan.textContent = formatMoney(netAmount);
        const pct = baseRate ? ((currentRate - baseRate) / baseRate) * 100 : 0;
        rateChangePercentSpan.textContent = pct.toFixed(1);
    }

    function adjustRate(delta) {
        currentRate += delta;
        updateRateChangeUI();
    }

<<<<<<< HEAD
    function adjustRatePercent(percent) {
        const delta = baseRate * (percent / 100);
        adjustRate(delta);
    }

    ['rate','gstRate','taxRate','superRate','hecsRate','startDate','endDate','state','holidayDays','hoursPerDay'].forEach(attachAutoCalc);
=======
    ['rate','collectGst','taxRate','superRate','hecsRate','startDate','endDate','state','holidayDays','hoursPerDay'].forEach(attachAutoCalc);
>>>>>>> 71795c6b

    async function calculate() {
        const rate = parseFloat(rateInput.value) || 0;
        const dailyRate = convertRate(rate, rateTypeSelect.value, 'daily');
        const gstRate = document.getElementById('collectGst').checked ? 0.1 : 0;
        const taxRate = parseFloat(document.getElementById('taxRate').value) / 100 || 0;
        const superRate = parseFloat(superInput.value) / 100 || 0;
        const hecsRate = parseFloat(hecsInput.value) / 100 || 0;
        const startDateVal = document.getElementById('startDate').value;
        const endDateVal = document.getElementById('endDate').value;
        const state = document.getElementById('state').value;
        errorDiv.textContent = '';
        errorDiv.hidden = true;
        let workingDays = 0;
        let furloughDays = 0;
        if (startDateVal && endDateVal && state) {
            const startDate = new Date(startDateVal);
            const endDate = new Date(endDateVal);
            if (startDate > endDate) {
                errorDiv.textContent = 'Start date must be before end date.';
                errorDiv.hidden = false;
                resultsDiv.hidden = true;
                return;
            }
            workingDays = await PayCalculator.countWorkingDays(startDate, endDate, state);

            const holidayDays = parseInt(holidayInput.value) || 0;
            workingDays -= holidayDays;

            const periods = furloughContainer.querySelectorAll('.furlough-period');
            for (const p of periods) {
                const fs = p.querySelector('.furlough-start').value;
                const fe = p.querySelector('.furlough-end').value;
                if (fs && fe) {
                    const start = new Date(fs);
                    const end = new Date(fe);
                    if (start > end) {
                        errorDiv.textContent = 'Furlough start must be before end.';
                        errorDiv.hidden = false;
                        resultsDiv.hidden = true;
                        return;
                    }
                    if (start < startDate || end > endDate) {
                        errorDiv.textContent = 'Furlough period must be within contract dates.';
                        errorDiv.hidden = false;
                        resultsDiv.hidden = true;
                        return;
                    }
                    const days = await PayCalculator.countWorkingDays(start, end, state);
                    furloughDays += days;
                    workingDays -= days;
                }
            }
        }
        if (workingDays < 0) workingDays = 0;
        document.getElementById('workingDays').value = workingDays;

        const calc = new PayCalculator(dailyRate, gstRate, taxRate, superRate, hecsRate);
        const { incomeExGst, incomeIncGst, gstAmount, taxAmount, superAmount, hecsAmount, netAmount } = calc.calculate(workingDays);

        const incomeLabelEl = document.getElementById('incomeLabel');
        const incomeTotalEl = document.getElementById('incomeTotal');
        if (gstRate > 0) {
            incomeLabelEl.textContent = 'Total income (inc GST)';
            incomeTotalEl.textContent = '$' + formatMoney(incomeIncGst);
        } else {
            incomeLabelEl.textContent = 'Total income (ex GST)';
            incomeTotalEl.textContent = '$' + formatMoney(incomeExGst);
        }
        document.getElementById('gstAmount').textContent = '$' + formatMoney(gstAmount);
        document.getElementById('taxAmount').textContent = '$' + formatMoney(taxAmount);
        document.getElementById('superAmount').textContent = '$' + formatMoney(superAmount);
        document.getElementById('hecsAmount').textContent = '$' + formatMoney(hecsAmount);
        document.getElementById('netAmount').textContent = '$' + formatMoney(netAmount);
        document.getElementById('totalFurloughDays').textContent = furloughDays;
        const hoursPerDay = parseFloat(hoursPerDayInput.value) || 7.2;
        document.getElementById('totalHours').textContent = formatMoney(workingDays * hoursPerDay);

        resultsDiv.hidden = false;

        baseRate = rate;
        baseRateType = rateTypeSelect.value;
        baseHoursPerDay = parseFloat(hoursPerDayInput.value) || 7.2;
        currentRate = baseRate;
        baseWorkingDays = workingDays;
        otherRates = { collectGst: gstRate > 0, taxRate, superRate, hecsRate };
        updateRateChangeUI();
    }

    function collectFormData() {
        const periods = [];
        furloughContainer.querySelectorAll('.furlough-period').forEach(p => {
            periods.push({
                start: p.querySelector('.furlough-start').value,
                end: p.querySelector('.furlough-end').value
            });
        });
        return {
            rate: rateInput.value,
            rateType: rateTypeSelect.value,
            startDate: document.getElementById('startDate').value,
            endDate: document.getElementById('endDate').value,
            state: document.getElementById('state').value,
            holidayDays: holidayInput.value,
            collectGst: document.getElementById('collectGst').checked,
            taxRate: document.getElementById('taxRate').value,
            superRate: superInput.value,
            hecsRate: hecsInput.value,
            hoursPerDay: hoursPerDayInput.value,
            furlough: periods
        };
    }

    function populateForm(data) {
        if (!data) return;
        rateInput.value = data.rate || '';
        rateTypeSelect.value = data.rateType || 'daily';
        document.getElementById('startDate').value = data.startDate || '';
        document.getElementById('endDate').value = data.endDate || '';
        document.getElementById('state').value = data.state || 'ACT';
        holidayInput.value = data.holidayDays || 0;
        document.getElementById('collectGst').checked = data.collectGst !== false;
        document.getElementById('taxRate').value = data.taxRate || 30;
        superInput.value = data.superRate || 11;
        hecsInput.value = data.hecsRate || 0;
        hoursPerDayInput.value = data.hoursPerDay || 7.2;
        furloughContainer.querySelectorAll('.furlough-period').forEach(p => p.remove());
        if (Array.isArray(data.furlough)) {
            data.furlough.forEach(per => {
                addFurloughRow();
                const row = furloughContainer.querySelectorAll('.furlough-period');
                const div = row[row.length - 1];
                div.querySelector('.furlough-start').value = per.start || '';
                div.querySelector('.furlough-end').value = per.end || '';
            });
        }
    }

    async function copyShareLink() {
        await calculate();
        const data = collectFormData();
        const encoded = encodeURIComponent(btoa(JSON.stringify(data)));
        const url = `${location.origin}${location.pathname}?link=${encoded}`;
        const net = document.getElementById('netAmount').textContent || '0';
        const text = `I've used a contractor income calculator to calculate approximately ${net} should be banked for the period ${data.startDate} to ${data.endDate} @ $${data.rate}/${data.rateType}. ${url}`;
        try {
            await navigator.clipboard.writeText(text);
            alert('Share link copied to clipboard');
        } catch (e) {
            console.error('Clipboard copy failed', e);
        }
    }

    const params = new URLSearchParams(location.search);
    if (params.has('link')) {
        try {
            const decoded = JSON.parse(atob(decodeURIComponent(params.get('link'))));
            populateForm(decoded);
            calculate();
        } catch (e) {
            console.error('Invalid share link', e);
        }
    }

    document.getElementById('calculate').addEventListener('click', calculate);
    const copyBtn = document.getElementById('copyLink');
    if (copyBtn) copyBtn.addEventListener('click', copyShareLink);
    if (rateChangeDiv) {
        rateChangeDiv.addEventListener('click', function(e) {
            if (e.target.dataset) {
                if (e.target.dataset.inc) {
                    adjustRate(parseFloat(e.target.dataset.inc));
                } else if (e.target.dataset.pct) {
                    adjustRatePercent(parseFloat(e.target.dataset.pct));
                }
            }
        });
    }
    calculate();
})();<|MERGE_RESOLUTION|>--- conflicted
+++ resolved
@@ -186,16 +186,12 @@
         updateRateChangeUI();
     }
 
-<<<<<<< HEAD
     function adjustRatePercent(percent) {
         const delta = baseRate * (percent / 100);
         adjustRate(delta);
     }
 
-    ['rate','gstRate','taxRate','superRate','hecsRate','startDate','endDate','state','holidayDays','hoursPerDay'].forEach(attachAutoCalc);
-=======
     ['rate','collectGst','taxRate','superRate','hecsRate','startDate','endDate','state','holidayDays','hoursPerDay'].forEach(attachAutoCalc);
->>>>>>> 71795c6b
 
     async function calculate() {
         const rate = parseFloat(rateInput.value) || 0;
