import { AusTaxBrackets } from "./aus_tax_brackets.js";

class HolidayService {
  static FALLBACK_HOLIDAYS = {
    2024: {
      ACT: [
        "2024-01-01",
        "2024-01-26",
        "2024-03-29",
        "2024-04-01",
        "2024-04-25",
        "2024-06-10",
        "2024-12-25",
        "2024-12-26",
      ],
      NSW: [
        "2024-01-01",
        "2024-01-26",
        "2024-03-29",
        "2024-04-01",
        "2024-04-25",
        "2024-06-10",
        "2024-10-07",
        "2024-12-25",
        "2024-12-26",
      ],
      NT: [
        "2024-01-01",
        "2024-01-26",
        "2024-03-29",
        "2024-04-01",
        "2024-04-25",
        "2024-05-06",
        "2024-12-25",
        "2024-12-26",
      ],
      QLD: [
        "2024-01-01",
        "2024-01-26",
        "2024-03-29",
        "2024-04-01",
        "2024-04-25",
        "2024-05-06",
        "2024-10-07",
        "2024-12-25",
        "2024-12-26",
      ],
      SA: [
        "2024-01-01",
        "2024-01-26",
        "2024-03-29",
        "2024-04-01",
        "2024-04-25",
        "2024-06-10",
        "2024-10-07",
        "2024-12-25",
        "2024-12-26",
      ],
      TAS: [
        "2024-01-01",
        "2024-01-26",
        "2024-03-29",
        "2024-04-01",
        "2024-04-25",
        "2024-06-10",
        "2024-12-25",
        "2024-12-26",
      ],
      VIC: [
        "2024-01-01",
        "2024-01-26",
        "2024-03-29",
        "2024-04-01",
        "2024-04-25",
        "2024-06-10",
        "2024-11-05",
        "2024-12-25",
        "2024-12-26",
      ],
      WA: [
        "2024-01-01",
        "2024-01-26",
        "2024-03-29",
        "2024-04-01",
        "2024-04-25",
        "2024-06-03",
        "2024-09-23",
        "2024-12-25",
        "2024-12-26",
      ],
    },
  };

  static cache = {};

  static async fetchHolidays(year, state) {
    const response = await fetch(
      `https://date.nager.at/api/v3/PublicHolidays/${year}/AU`,
    );
    if (!response.ok) throw new Error("Network response was not ok");
    const data = await response.json();
    return data
      .filter((h) => !h.counties || h.counties.includes(`AU-${state}`))
      .map((h) => h.date);
  }

  static async getHolidays(year, state) {
    const key = `${year}_${state}`;
    if (this.cache[key]) return this.cache[key];
    try {
      const holidays = await this.fetchHolidays(year, state);
      this.cache[key] = holidays;
      return holidays;
    } catch (e) {
      const fallback = (this.FALLBACK_HOLIDAYS[year] || {})[state];
      this.cache[key] = fallback || [];
      return this.cache[key];
    }
  }
}

class TaxService {
  static FALLBACK_BRACKETS = {
    2024: [
      { threshold: 0, base: 0, rate: 0 },
      { threshold: 18200, base: 0, rate: 0.19 },
      { threshold: 45000, base: 5092, rate: 0.325 },
      { threshold: 120000, base: 29467, rate: 0.37 },
      { threshold: 180000, base: 51667, rate: 0.45 },
    ],
  };

  static cache = {};

  static async fetchBrackets(year) {
    const resp = await fetch(`https://example.com/tax/${year}.json`);
    if (!resp.ok) throw new Error("Network response was not ok");
    return await resp.json();
  }

  static async getBrackets(year) {
    if (this.cache[year]) return this.cache[year];
    try {
      const data = await this.fetchBrackets(year);
      this.cache[year] = data;
    } catch (e) {
      this.cache[year] = this.FALLBACK_BRACKETS[year] || [];
    }
    return this.cache[year];
  }

  static calcTax(income, brackets) {
    if (!Array.isArray(brackets)) return 0;
    for (let i = brackets.length - 1; i >= 0; i--) {
      const b = brackets[i];
      if (income > b.threshold) {
        return b.base + (income - b.threshold) * b.rate;
      }
    }
    return 0;
  }
}

class PayCalculator {
  constructor(dailyRate, gstRate, taxRate, superRate, hecsRate) {
    this.dailyRate = dailyRate;
    this.gstRate = gstRate;
    this.taxRate = taxRate;
    this.superRate = superRate;
    this.hecsRate = hecsRate;
  }

  calculate(workingDays) {
    const incomeExGst = this.dailyRate * workingDays;
    const gstAmount = incomeExGst * this.gstRate;
    const incomeIncGst = incomeExGst + gstAmount;
    const taxAmount = incomeExGst * this.taxRate;
    const superAmount = incomeExGst * this.superRate;
    const hecsAmount = incomeExGst * this.hecsRate;
    const netAmount = incomeExGst - taxAmount - superAmount - hecsAmount;
    return {
      incomeExGst,
      incomeIncGst,
      gstAmount,
      taxAmount,
      superAmount,
      hecsAmount,
      netAmount,
    };
  }

  static isWeekend(date) {
    const day = date.getDay();
    return day === 0 || day === 6;
  }

  static async countWorkingDays(startDate, endDate, state) {
    if (!(startDate instanceof Date) || !(endDate instanceof Date)) return 0;
    const key = `${startDate.toISOString()}_${endDate.toISOString()}_${state}`;
    if (!this._cache) this._cache = {};
    if (this._cache[key] !== undefined) return this._cache[key];
    const years = new Set();
    for (
      let d = new Date(startDate);
      d <= endDate;
      d.setDate(d.getDate() + 1)
    ) {
      years.add(d.getFullYear());
    }
    const holidaySet = new Set();
    for (const y of years) {
      const holidays = await HolidayService.getHolidays(y, state);
      holidays.forEach((h) => holidaySet.add(h));
    }
    let count = 0;
    for (
      let d = new Date(startDate);
      d <= endDate;
      d.setDate(d.getDate() + 1)
    ) {
      const iso = d.toISOString().slice(0, 10);
      if (!this.isWeekend(d) && !holidaySet.has(iso)) {
        count++;
      }
    }
    this._cache[key] = count;
    return count;
  }
}

(function () {
  function formatMoney(value) {
    return value.toFixed(2);
  }

  const resultsDiv = document.getElementById("results");
  const errorDiv = document.getElementById("error");
  const rateInput = document.getElementById("rate");
  const rateTypeSelect = document.getElementById("rateType");
  const hoursPerDayInput = document.getElementById("hoursPerDay");
  const holidayInput = document.getElementById("holidayDays");
  const furloughContainer = document.getElementById("furloughContainer");
  const superInput = document.getElementById("superRate");
  const hecsInput = document.getElementById("hecsRate");
  const hasHecsCheckbox = document.getElementById("hasHecs");
  const hecsSection = document.getElementById("hecsSection");
  const riNetInput = document.getElementById("riNet");
  const riFringeInput = document.getElementById("riFringe");
  const riSuperInput = document.getElementById("riSuper");
  const riExemptInput = document.getElementById("riExempt");
  const riRow = document.getElementById("riRow");
  const riValue = document.getElementById("riValue");
  const invoiceFreqSelect = document.getElementById("invoiceFreq");
  const invoiceDayInput = document.getElementById("invoiceDay");
  const invoiceDayGroup = document.getElementById("invoiceDayGroup");
  const ledgerModal = document.getElementById("ledgerModal");
  const ledgerAccountsDiv = document.getElementById("ledgerAccounts");
  const closeLedgerFooterBtn = document.getElementById("closeLedgerFooter");
  const copyLedgerBtn = document.getElementById("copyLedger");
  const hecsInfoModal = document.getElementById("hecsInfoModal");
  const hecsInfoBtn = document.getElementById("openHecsInfo");
  const closeHecsInfoBtn = document.getElementById("closeHecsInfo");
<<<<<<< HEAD
  const riNetInfoModal = document.getElementById("riNetInfoModal");
  const riNetInfoBtn = document.getElementById("riNetInfoBtn");
  const closeRiNetInfoBtn = document.getElementById("closeRiNetInfo");
  const riFringeInfoModal = document.getElementById("riFringeInfoModal");
  const riFringeInfoBtn = document.getElementById("riFringeInfoBtn");
  const closeRiFringeInfoBtn = document.getElementById("closeRiFringeInfo");
  const riSuperInfoModal = document.getElementById("riSuperInfoModal");
  const riSuperInfoBtn = document.getElementById("riSuperInfoBtn");
  const closeRiSuperInfoBtn = document.getElementById("closeRiSuperInfo");
  const riExemptInfoModal = document.getElementById("riExemptInfoModal");
  const riExemptInfoBtn = document.getElementById("riExemptInfoBtn");
  const closeRiExemptInfoBtn = document.getElementById("closeRiExemptInfo");
  const hecsRateInfoModal = document.getElementById("hecsRateInfoModal");
  const hecsRateInfoBtn = document.getElementById("hecsRateInfoBtn");
  const closeHecsRateInfoBtn = document.getElementById("closeHecsRateInfo");
  if (ledgerModal) ledgerModal.hidden = true;
  if (hecsInfoModal) hecsInfoModal.hidden = true;
  if (riNetInfoModal) riNetInfoModal.hidden = true;
  if (riFringeInfoModal) riFringeInfoModal.hidden = true;
  if (riSuperInfoModal) riSuperInfoModal.hidden = true;
  if (riExemptInfoModal) riExemptInfoModal.hidden = true;
  if (hecsRateInfoModal) hecsRateInfoModal.hidden = true;
=======
  if (ledgerModal) ledgerModal.hidden = true;
  if (hecsInfoModal) hecsInfoModal.hidden = true;
>>>>>>> bda79a8d
  let prevRateType = rateTypeSelect.value;

  document.querySelectorAll('[data-bs-toggle="tooltip"]').forEach((el) => {
    new bootstrap.Tooltip(el);
  });

  if (hasHecsCheckbox) {
    hasHecsCheckbox.addEventListener("change", () => {
      hecsSection.style.display = hasHecsCheckbox.checked ? "" : "none";
      if (!hasHecsCheckbox.checked) {
        hecsInput.dataset.userEdited = "";
        hecsInput.value = 0;
      }
      calculate();
    });
  }

  if (hecsInput) {
    hecsInput.addEventListener("input", () => {
      hecsInput.dataset.userEdited = "true";
    });
  }

  const currentRateSpan = document.getElementById("currentRate");
  const changedNetSpan = document.getElementById("changedNet");
  const rateChangePercentSpan = document.getElementById("rateChangePercent");
  const rateChangeDiv = document.getElementById("rateChange");

  let baseRate = 0;
  let baseRateType = "daily";
  let baseHoursPerDay = 7.2;
  let currentRate = 0;
  let baseWorkingDays = 0;
  let otherRates = {};

  function convertRate(value, from, to, hours) {
    if (isNaN(value)) return 0;
    const hoursPerDay =
      hours !== undefined ? hours : parseFloat(hoursPerDayInput.value) || 7.2;
    const hoursPerWeek = hoursPerDay * 5;
    let hourly;
    switch (from) {
      case "hourly":
        hourly = value;
        break;
      case "daily":
        hourly = value / hoursPerDay;
        break;
      case "weekly":
        hourly = value / hoursPerWeek;
        break;
    }
    switch (to) {
      case "hourly":
        return hourly;
      case "daily":
        return hourly * hoursPerDay;
      case "weekly":
        return hourly * hoursPerWeek;
    }
    return value;
  }

  function addFurloughRow() {
    const div = document.createElement("div");
    div.className = "furlough-period";
    div.innerHTML = `<input type="date" class="furlough-start" data-bs-toggle="tooltip" title="Unpaid break start"><input type="date" class="furlough-end" data-bs-toggle="tooltip" title="Unpaid break end"><button type="button" class="remove-furlough">Remove</button>`;
    furloughContainer.insertBefore(div, document.getElementById("addFurlough"));
  }

  furloughContainer.addEventListener("click", function (e) {
    if (e.target.classList.contains("remove-furlough")) {
      e.target.parentElement.remove();
      calculate();
    }
  });
  furloughContainer.addEventListener("input", function (e) {
    if (
      e.target.classList.contains("furlough-start") ||
      e.target.classList.contains("furlough-end")
    ) {
      calculate();
    }
  });
  document.getElementById("addFurlough").addEventListener("click", function () {
    addFurloughRow();
  });

  rateTypeSelect.addEventListener("change", function () {
    const val = parseFloat(rateInput.value) || 0;
    const newVal = convertRate(val, prevRateType, rateTypeSelect.value);
    rateInput.value = newVal.toFixed(2);
    prevRateType = rateTypeSelect.value;
    calculate();
  });

  invoiceFreqSelect.addEventListener("change", function () {
    invoiceDayGroup.style.display =
      invoiceFreqSelect.value === "monthly" ? "" : "none";
  });

  function attachAutoCalc(id) {
    const el = document.getElementById(id);
    if (el) el.addEventListener("input", calculate);
  }

  function updateRepaymentIncome(taxable, fy) {
    if (!hasHecsCheckbox || !hasHecsCheckbox.checked) return 0;
    const net = parseFloat(riNetInput.value) || 0;
    const fringe = parseFloat(riFringeInput.value) || 0;
    const superc = parseFloat(riSuperInput.value) || 0;
    const exempt = parseFloat(riExemptInput.value) || 0;
    const total = taxable + net + fringe + superc + exempt;
    const rate = AusTaxBrackets.hecsRate(total, fy) * 100;
    if (!hecsInput.dataset.userEdited) {
      hecsInput.value = rate.toFixed(2);
    }
    if (riRow) riRow.style.display = "";
    if (riValue) riValue.textContent = "$" + formatMoney(total);
    return total;
  }

  function updateRateChangeUI() {
    if (!rateChangeDiv) return;
    currentRateSpan.textContent = "$" + formatMoney(currentRate);
    const daily = convertRate(
      currentRate,
      baseRateType,
      "daily",
      baseHoursPerDay,
    );
    const calc = new PayCalculator(
      daily,
      otherRates.collectGst ? 0.1 : 0,
      otherRates.taxRate,
      otherRates.superRate,
      otherRates.hecsRate,
    );
    const { netAmount } = calc.calculate(baseWorkingDays);
    changedNetSpan.textContent = formatMoney(netAmount);
    const pct = baseRate ? ((currentRate - baseRate) / baseRate) * 100 : 0;
    rateChangePercentSpan.textContent = pct.toFixed(1);
  }

  function generateExplanation(data) {
    const expEl = document.getElementById("resultExplanation");
    if (!expEl) return;
    const sections = [];
    const inv = [];
    inv.push(
      `<p>Total invoice <strong>$${formatMoney(data.incomeIncGst)}</strong></p>`,
    );
    if (data.gstAmount > 0) {
      inv.push(
        `<p>GST portion $${formatMoney(data.gstAmount)} (not yours to keep)</p>`,
      );
    }
    sections.push(
      `<section class="explanation-section invoice-summary"><h3>🧾 Invoice Summary</h3>${inv.join(
        "",
      )}</section>`,
    );

    const taxParts = [];
    taxParts.push(
      `<p>Income tax to set aside <strong>$${formatMoney(data.taxAmount)}</strong></p>`,
    );
    if (data.hecsAmount > 0) {
      taxParts.push(
        `<p>HECS repayment about $${formatMoney(data.hecsAmount)}</p>`,
      );
    }
    sections.push(
      `<section class="explanation-section tax-breakdown"><h3>💸 Tax Breakdown</h3>${taxParts.join(
        "",
      )}</section>`,
    );

    if (data.superAmount > 0) {
      sections.push(
        `<section class="explanation-section super"><h3>🏦 Superannuation</h3><p>Set aside <strong>$${formatMoney(
          data.superAmount,
        )}</strong> for retirement</p></section>`,
      );
    }

    sections.push(
      `<section class="explanation-section take-home"><h3>💰 Take‑home Pay</h3><p class="amount">$${formatMoney(
        data.netAmount,
      )}</p></section>`,
    );

    if (data.fteSalary) {
      const ann = [];
      if (data.superRate > 0) {
        ann.push(
          `<p><strong>Total package</strong> $${formatMoney(data.ftePackage)}</p>`,
        );
        ann.push(
          `<p>Package without super $${formatMoney(data.fteSalary)}</p>`,
        );
      } else {
        ann.push(
          `<p><strong>Total package</strong> $${formatMoney(data.fteSalary)}</p>`,
        );
      }
      ann.push(
        `<p>Less PAYG tax about $${formatMoney(
          data.fteTax,
        )} (assumes first employer & includes Medicare levy)</p>`,
      );
      if (data.hecsRate > 0) {
        ann.push(`<p>Less HECS/HELP about $${formatMoney(data.fteHecs)}</p>`);
      }
      ann.push(
        `<p><strong>Annual take‑home about $${formatMoney(data.fteNet)}</strong></p>`,
      );
      if (data.invoiceFreq) {
        const div = { weekly: 52, fortnightly: 26, monthly: 12, quarterly: 4 }[
          data.invoiceFreq
        ];
        if (div) {
          const label = {
            weekly: "Weekly",
            fortnightly: "Fortnightly",
            monthly: "Monthly",
            quarterly: "Quarterly",
          }[data.invoiceFreq];
          ann.push(`<p>${label} about $${formatMoney(data.fteNet / div)}</p>`);
        }
      }
      sections.push(
        `<section class="explanation-section annual"><h3>📈 Full‑Time Equivalent</h3>${ann.join(
          "",
        )}</section>`,
      );
    }

    expEl.innerHTML = sections.join("");
  }

  function adjustRate(delta) {
    currentRate += delta;
    updateRateChangeUI();
  }

  function adjustRatePercent(percent) {
    const delta = baseRate * (percent / 100);
    adjustRate(delta);
  }

  [
    "rate",
    "collectGst",
    "taxRate",
    "superRate",
    "hecsRate",
    "hasHecs",
    "riNet",
    "riFringe",
    "riSuper",
    "riExempt",
    "startDate",
    "endDate",
    "state",
    "holidayDays",
    "hoursPerDay",
  ].forEach(attachAutoCalc);

  async function calculate() {
    const rate = parseFloat(rateInput.value) || 0;
    const dailyRate = convertRate(rate, rateTypeSelect.value, "daily");
    const gstRate = document.getElementById("collectGst").checked ? 0.1 : 0;
    const taxRate =
      parseFloat(document.getElementById("taxRate").value) / 100 || 0;
    const superRate = parseFloat(superInput.value) / 100 || 0;
    let hecsRate = 0;
    const startDateVal = document.getElementById("startDate").value;
    const endDateVal = document.getElementById("endDate").value;
    const state = document.getElementById("state").value;
    errorDiv.textContent = "";
    errorDiv.hidden = true;
    let workingDays = 0;
    let furloughDays = 0;
    if (startDateVal && endDateVal && state) {
      const startDate = new Date(startDateVal);
      const endDate = new Date(endDateVal);
      if (startDate > endDate) {
        errorDiv.textContent = "Start date must be before end date.";
        errorDiv.hidden = false;
        resultsDiv.hidden = true;
        return;
      }
      workingDays = await PayCalculator.countWorkingDays(
        startDate,
        endDate,
        state,
      );

      const holidayDays = parseInt(holidayInput.value) || 0;
      workingDays -= holidayDays;

      const periods = furloughContainer.querySelectorAll(".furlough-period");
      for (const p of periods) {
        const fs = p.querySelector(".furlough-start").value;
        const fe = p.querySelector(".furlough-end").value;
        if (fs && fe) {
          const start = new Date(fs);
          const end = new Date(fe);
          if (start > end) {
            errorDiv.textContent = "Furlough start must be before end.";
            errorDiv.hidden = false;
            resultsDiv.hidden = true;
            return;
          }
          if (start < startDate || end > endDate) {
            errorDiv.textContent =
              "Furlough period must be within contract dates.";
            errorDiv.hidden = false;
            resultsDiv.hidden = true;
            return;
          }
          const days = await PayCalculator.countWorkingDays(start, end, state);
          furloughDays += days;
          workingDays -= days;
        }
      }
    }
    if (workingDays < 0) workingDays = 0;
    document.getElementById("workingDays").value = workingDays;

    const fyDate = startDateVal ? new Date(startDateVal) : new Date();
    const fyStart =
      fyDate.getMonth() >= 6 ? fyDate.getFullYear() : fyDate.getFullYear() - 1;
    const fy = `${fyStart}-${String((fyStart + 1) % 100).padStart(2, "0")}`;

    const ftePackage = dailyRate * workingDays;
    const fteSalary = ftePackage / (1 + superRate);
    const taxableIncome = fteSalary;
    if (hasHecsCheckbox && hasHecsCheckbox.checked) {
      updateRepaymentIncome(taxableIncome, fy);
      hecsRate = parseFloat(hecsInput.value) / 100 || 0;
    } else {
      hecsRate = 0;
      if (riRow) riRow.style.display = "none";
    }

    const calc = new PayCalculator(
      dailyRate,
      gstRate,
      taxRate,
      superRate,
      hecsRate,
    );
    const {
      incomeExGst,
      incomeIncGst,
      gstAmount,
      taxAmount,
      superAmount,
      hecsAmount,
      netAmount,
    } = calc.calculate(workingDays);

    const incomeLabelEl = document.getElementById("incomeLabel");
    const incomeTotalEl = document.getElementById("incomeTotal");
    if (gstRate > 0) {
      incomeLabelEl.textContent = "Total income (inc GST)";
      incomeTotalEl.textContent = "$" + formatMoney(incomeIncGst);
    } else {
      incomeLabelEl.textContent = "Total income (ex GST)";
      incomeTotalEl.textContent = "$" + formatMoney(incomeExGst);
    }
    document.getElementById("gstAmount").textContent =
      "$" + formatMoney(gstAmount);
    document.getElementById("taxAmount").textContent =
      "$" + formatMoney(taxAmount);
    document.getElementById("superAmount").textContent =
      "$" + formatMoney(superAmount);
    document.getElementById("hecsAmount").textContent =
      "$" + formatMoney(hecsAmount);
    document.getElementById("netAmount").textContent =
      "$" + formatMoney(netAmount);
    document.getElementById("totalFurloughDays").textContent = furloughDays;
    const hoursPerDay = parseFloat(hoursPerDayInput.value) || 7.2;
    document.getElementById("totalHours").textContent = formatMoney(
      workingDays * hoursPerDay,
    );

    resultsDiv.hidden = false;

    baseRate = rate;
    baseRateType = rateTypeSelect.value;
    baseHoursPerDay = parseFloat(hoursPerDayInput.value) || 7.2;
    currentRate = baseRate;
    baseWorkingDays = workingDays;
    otherRates = { collectGst: gstRate > 0, taxRate, superRate, hecsRate };
    const fteSuper = ftePackage - fteSalary;
    let fteTax = 0;
    if (startDateVal && endDateVal) {
      fteTax = AusTaxBrackets.calculateTaxForPeriod(
        startDateVal,
        endDateVal,
        fteSalary,
      );
    } else {
      const dateForFy = startDateVal ? new Date(startDateVal) : new Date();
      const fyStart =
        dateForFy.getMonth() >= 6
          ? dateForFy.getFullYear()
          : dateForFy.getFullYear() - 1;
      const fy = `${fyStart}-${String((fyStart + 1) % 100).padStart(2, "0")}`;
      fteTax = AusTaxBrackets.calculateTax(fteSalary, fy);
    }
    const fteHecs = fteSalary * hecsRate;
    const fteNet = fteSalary - fteTax - fteHecs;

    updateRateChangeUI();
    generateExplanation({
      incomeIncGst,
      gstAmount,
      taxAmount,
      superAmount,
      hecsAmount,
      netAmount,
      fteSalary,
      ftePackage,
      fteTax,
      fteNet,
      invoiceFreq: invoiceFreqSelect.value,
      superRate,
      hecsRate,
    });
  }

  function collectFormData() {
    const periods = [];
    furloughContainer.querySelectorAll(".furlough-period").forEach((p) => {
      periods.push({
        start: p.querySelector(".furlough-start").value,
        end: p.querySelector(".furlough-end").value,
      });
    });
    return {
      rate: rateInput.value,
      rateType: rateTypeSelect.value,
      startDate: document.getElementById("startDate").value,
      endDate: document.getElementById("endDate").value,
      state: document.getElementById("state").value,
      holidayDays: holidayInput.value,
      collectGst: document.getElementById("collectGst").checked,
      taxRate: document.getElementById("taxRate").value,
      superRate: superInput.value,
      hecsRate: hecsInput.value,
      hasHecs: hasHecsCheckbox.checked,
      riNet: riNetInput.value,
      riFringe: riFringeInput.value,
      riSuper: riSuperInput.value,
      riExempt: riExemptInput.value,
      hoursPerDay: hoursPerDayInput.value,
      invoiceFreq: invoiceFreqSelect.value,
      invoiceDay: invoiceDayInput.value,
      furlough: periods,
    };
  }

  function populateForm(data) {
    if (!data) return;
    rateInput.value = data.rate || "";
    rateTypeSelect.value = data.rateType || "daily";
    prevRateType = rateTypeSelect.value;
    document.getElementById("startDate").value = data.startDate || "";
    document.getElementById("endDate").value = data.endDate || "";
    document.getElementById("state").value = data.state || "ACT";
    holidayInput.value = data.holidayDays || 0;
    document.getElementById("collectGst").checked = data.collectGst !== false;
    document.getElementById("taxRate").value = data.taxRate || 30;
    superInput.value = data.superRate || 12;
    hecsInput.value = data.hecsRate || 0;
    hasHecsCheckbox.checked = !!data.hasHecs;
    hecsSection.style.display = hasHecsCheckbox.checked ? "" : "none";
    riNetInput.value = data.riNet || 0;
    riFringeInput.value = data.riFringe || 0;
    riSuperInput.value = data.riSuper || 0;
    riExemptInput.value = data.riExempt || 0;
    hoursPerDayInput.value = data.hoursPerDay || 7.2;
    invoiceFreqSelect.value = data.invoiceFreq || "weekly";
    invoiceDayInput.value = data.invoiceDay || 1;
    invoiceDayGroup.style.display =
      invoiceFreqSelect.value === "monthly" ? "" : "none";
    furloughContainer
      .querySelectorAll(".furlough-period")
      .forEach((p) => p.remove());
    if (Array.isArray(data.furlough)) {
      data.furlough.forEach((per) => {
        addFurloughRow();
        const row = furloughContainer.querySelectorAll(".furlough-period");
        const div = row[row.length - 1];
        div.querySelector(".furlough-start").value = per.start || "";
        div.querySelector(".furlough-end").value = per.end || "";
      });
    }
  }

  async function createLedger() {
    await calculate();
    const freq = invoiceFreqSelect.value;
    const invoiceDay = parseInt(invoiceDayInput.value) || 1;
    const rate = parseFloat(rateInput.value) || 0;
    const dailyRate = convertRate(rate, rateTypeSelect.value, "daily");
    const gstRate = document.getElementById("collectGst").checked ? 0.1 : 0;
    const taxRate =
      parseFloat(document.getElementById("taxRate").value) / 100 || 0;
    const superRate = parseFloat(superInput.value) / 100 || 0;
    const hecsRate = parseFloat(hecsInput.value) / 100 || 0;
    const startDateVal = document.getElementById("startDate").value;
    const endDateVal = document.getElementById("endDate").value;
    const state = document.getElementById("state").value;
    if (!startDateVal || !endDateVal || !state) return;
    const startDate = new Date(startDateVal);
    const endDate = new Date(endDateVal);
    const calc = new PayCalculator(
      dailyRate,
      gstRate,
      taxRate,
      superRate,
      hecsRate,
    );
    const totals = calc.calculate(baseWorkingDays);

    let currentStart = new Date(
      startDate.getFullYear(),
      startDate.getMonth(),
      1,
    );

    // Build account ledgers
    if (ledgerAccountsDiv) ledgerAccountsDiv.innerHTML = "";
    const accounts = {
      "Accounts Receivable": [],
      "Income (Sales)": [],
      "GST Liability": [],
      "Super Liability": [],
      "Super Expense": [],
      "HECS Liability": [],
      "HECS Expense": [],
      "Income Tax Liability": [],
      "Income Tax Expense": [],
      "Bank Account": [],
    };

    let superAccrued = 0;
    let hecsAccrued = 0;
    while (currentStart <= endDate) {
      const workingDays = await PayCalculator.countWorkingDays(
        new Date(currentStart),
        new Date(currentStart.getFullYear(), currentStart.getMonth() + 1, 0),
        state,
      );
      const result = calc.calculate(workingDays);
      const invoiceDate = new Date(
        currentStart.getFullYear(),
        currentStart.getMonth(),
        1,
      );
      const paymentDate = new Date(
        currentStart.getFullYear(),
        currentStart.getMonth(),
        15,
      );
      const gstPayDate = new Date(
        currentStart.getFullYear(),
        currentStart.getMonth(),
        21,
      );
      const accrueDate = new Date(
        currentStart.getFullYear(),
        currentStart.getMonth(),
        20,
      );

      accounts["Accounts Receivable"].push({
        date: invoiceDate,
        desc: "Invoice to Client (Incl. GST)",
        debit: result.incomeIncGst,
        credit: 0,
      });
      accounts["Accounts Receivable"].push({
        date: paymentDate,
        desc: "Payment Received",
        debit: 0,
        credit: result.incomeIncGst,
      });

      accounts["Income (Sales)"].push({
        date: invoiceDate,
        desc: "Sales Income (Excl. GST)",
        debit: 0,
        credit: result.incomeExGst,
      });

      accounts["GST Liability"].push({
        date: invoiceDate,
        desc: "GST Collected",
        debit: 0,
        credit: result.gstAmount,
      });
      accounts["GST Liability"].push({
        date: gstPayDate,
        desc: "GST Payment to ATO",
        debit: result.gstAmount,
        credit: 0,
      });

      accounts["Bank Account"].push({
        date: paymentDate,
        desc: "Payment Received from Client",
        debit: result.incomeIncGst,
        credit: 0,
      });
      accounts["Bank Account"].push({
        date: gstPayDate,
        desc: "GST Payment",
        debit: 0,
        credit: result.gstAmount,
      });

      accounts["Super Liability"].push({
        date: accrueDate,
        desc: "Super Liability Accrued",
        debit: 0,
        credit: result.superAmount,
      });
      accounts["Super Expense"].push({
        date: accrueDate,
        desc: "Superannuation Expense",
        debit: result.superAmount,
        credit: 0,
      });
      superAccrued += result.superAmount;
      if ((currentStart.getMonth() + 1) % 3 === 0) {
        accounts["Super Liability"].push({
          date: accrueDate,
          desc: "Transfer to Super Fund",
          debit: superAccrued,
          credit: 0,
        });
        accounts["Bank Account"].push({
          date: accrueDate,
          desc: "Super Contribution Transfer",
          debit: 0,
          credit: superAccrued,
        });
        superAccrued = 0;
      }

      accounts["HECS Liability"].push({
        date: accrueDate,
        desc: "HECS Liability Accrued",
        debit: 0,
        credit: result.hecsAmount,
      });
      accounts["HECS Expense"].push({
        date: accrueDate,
        desc: "HECS Expense",
        debit: result.hecsAmount,
        credit: 0,
      });
      hecsAccrued += result.hecsAmount;

      currentStart.setMonth(currentStart.getMonth() + 1);
    }

    const yearEnd = new Date(endDate.getFullYear(), 5, 30); // 30 June
    accounts["HECS Liability"].push({
      date: yearEnd,
      desc: "Payment to ATO (HECS repayment)",
      debit: hecsAccrued,
      credit: 0,
    });
    accounts["Bank Account"].push({
      date: yearEnd,
      desc: "HECS Payment",
      debit: 0,
      credit: hecsAccrued,
    });

    accounts["Income Tax Liability"].push({
      date: yearEnd,
      desc: "Income Tax Accrued",
      debit: 0,
      credit: totals.taxAmount,
    });
    accounts["Income Tax Expense"].push({
      date: yearEnd,
      desc: "Income Tax Expense",
      debit: totals.taxAmount,
      credit: 0,
    });
    accounts["Income Tax Liability"].push({
      date: yearEnd,
      desc: "Payment of Income Tax to ATO",
      debit: totals.taxAmount,
      credit: 0,
    });
    accounts["Bank Account"].push({
      date: yearEnd,
      desc: "Income Tax Payment",
      debit: 0,
      credit: totals.taxAmount,
    });

    for (const [name, entries] of Object.entries(accounts)) {
      let bal = 0;
      const table = document.createElement("table");
      table.className = "account-table";
      let html =
        `<thead><tr><th colspan="5">${name}</th></tr>` +
        "<tr><th>Date</th><th>Description</th><th>Debit ($)</th><th>Credit ($)</th><th>Balance ($)</th></tr></thead><tbody>";
      entries
        .sort((a, b) => a.date - b.date)
        .forEach((e) => {
          bal += e.debit - e.credit;
          html +=
            `<tr><td>${e.date.toISOString().slice(0, 10)}</td><td>${e.desc}</td>` +
            `<td>${e.debit ? formatMoney(e.debit) : ""}</td>` +
            `<td>${e.credit ? formatMoney(e.credit) : ""}</td>` +
            `<td>${formatMoney(bal)}</td></tr>`;
        });
      html += "</tbody>";
      table.innerHTML = html;
      ledgerAccountsDiv.appendChild(table);
    }

    ledgerModal.hidden = false;
  }

  async function copyShareLink() {
    await calculate();
    const data = collectFormData();
    const encoded = encodeURIComponent(btoa(JSON.stringify(data)));
    const url = `${location.origin}${location.pathname}?link=${encoded}`;
    const displayUrl = `${location.origin}${location.pathname}`;
    const net = document.getElementById("netAmount").textContent || "0";
    const plain = `I've used a contractor income calculator to calculate approximately ${net} should be banked for the period ${data.startDate} to ${data.endDate} @ $${data.rate}/${data.rateType}. ${url}`;
    const html = `<p>I've used a <strong>contractor income calculator</strong> to calculate approximately <strong>${net}</strong> should be banked for the period <strong>${data.startDate}</strong> to <strong>${data.endDate}</strong> @ <strong>$${data.rate}/${data.rateType}</strong>. <a href="${url}">${displayUrl}</a></p>`;
    try {
      if (navigator.clipboard && window.ClipboardItem) {
        const item = new ClipboardItem({
          "text/plain": new Blob([plain], { type: "text/plain" }),
          "text/html": new Blob([html], { type: "text/html" }),
        });
        await navigator.clipboard.write([item]);
      } else if (navigator.clipboard && navigator.clipboard.writeText) {
        await navigator.clipboard.writeText(html);
      }
      alert("Share link copied to clipboard");
    } catch (e) {
      console.error("Clipboard copy failed", e);
    }
  }

  async function copyLedger() {
    if (!ledgerAccountsDiv) return;
    const html = ledgerAccountsDiv.innerHTML;
    const plain = ledgerAccountsDiv.innerText;
    try {
      if (navigator.clipboard && window.ClipboardItem) {
        const item = new ClipboardItem({
          "text/plain": new Blob([plain], { type: "text/plain" }),
          "text/html": new Blob([html], { type: "text/html" }),
        });
        await navigator.clipboard.write([item]);
      } else if (navigator.clipboard && navigator.clipboard.writeText) {
        await navigator.clipboard.writeText(html);
      }
      alert("Ledger copied to clipboard");
    } catch (e) {
      console.error("Clipboard copy failed", e);
    }
  }

  const params = new URLSearchParams(location.search);
  if (params.has("link")) {
    try {
      const decoded = JSON.parse(atob(decodeURIComponent(params.get("link"))));
      populateForm(decoded);
      calculate();
    } catch (e) {
      console.error("Invalid share link", e);
    }
  }

  const startInput = document.getElementById("startDate");
  const endInput = document.getElementById("endDate");
  const today = new Date();
  const fyYear =
    today.getMonth() >= 6 ? today.getFullYear() : today.getFullYear() - 1;
  const fyStart = new Date(fyYear, 6, 1);
  const fyEnd = new Date(fyYear + 1, 5, 30);
  if (!startInput.value) startInput.value = fyStart.toISOString().slice(0, 10);
  if (!endInput.value) endInput.value = fyEnd.toISOString().slice(0, 10);

  document.getElementById("calculate").addEventListener("click", calculate);
  const copyBtn = document.getElementById("copyLink");
  if (copyBtn) copyBtn.addEventListener("click", copyShareLink);
  const ledgerBtn = document.getElementById("createLedger");
  if (ledgerBtn) ledgerBtn.addEventListener("click", createLedger);
  if (copyLedgerBtn) copyLedgerBtn.addEventListener("click", copyLedger);
  const closeLedgerBtn = document.getElementById("closeLedger");
  if (closeLedgerBtn)
    closeLedgerBtn.addEventListener("click", () => (ledgerModal.hidden = true));
  if (closeLedgerFooterBtn)
    closeLedgerFooterBtn.addEventListener(
      "click",
      () => (ledgerModal.hidden = true),
    );
  if (ledgerModal)
    ledgerModal.addEventListener("click", function (e) {
      if (e.target === ledgerModal) ledgerModal.hidden = true;
    });
  if (hecsInfoBtn)
    hecsInfoBtn.addEventListener("click", () => (hecsInfoModal.hidden = false));
  if (closeHecsInfoBtn)
    closeHecsInfoBtn.addEventListener(
      "click",
      () => (hecsInfoModal.hidden = true),
    );
  if (hecsInfoModal)
    hecsInfoModal.addEventListener("click", function (e) {
      if (e.target === hecsInfoModal) hecsInfoModal.hidden = true;
    });
<<<<<<< HEAD
  if (riNetInfoBtn)
    riNetInfoBtn.addEventListener(
      "click",
      () => (riNetInfoModal.hidden = false),
    );
  if (closeRiNetInfoBtn)
    closeRiNetInfoBtn.addEventListener(
      "click",
      () => (riNetInfoModal.hidden = true),
    );
  if (riNetInfoModal)
    riNetInfoModal.addEventListener("click", (e) => {
      if (e.target === riNetInfoModal) riNetInfoModal.hidden = true;
    });
  if (riFringeInfoBtn)
    riFringeInfoBtn.addEventListener(
      "click",
      () => (riFringeInfoModal.hidden = false),
    );
  if (closeRiFringeInfoBtn)
    closeRiFringeInfoBtn.addEventListener(
      "click",
      () => (riFringeInfoModal.hidden = true),
    );
  if (riFringeInfoModal)
    riFringeInfoModal.addEventListener("click", (e) => {
      if (e.target === riFringeInfoModal) riFringeInfoModal.hidden = true;
    });
  if (riSuperInfoBtn)
    riSuperInfoBtn.addEventListener(
      "click",
      () => (riSuperInfoModal.hidden = false),
    );
  if (closeRiSuperInfoBtn)
    closeRiSuperInfoBtn.addEventListener(
      "click",
      () => (riSuperInfoModal.hidden = true),
    );
  if (riSuperInfoModal)
    riSuperInfoModal.addEventListener("click", (e) => {
      if (e.target === riSuperInfoModal) riSuperInfoModal.hidden = true;
    });
  if (riExemptInfoBtn)
    riExemptInfoBtn.addEventListener(
      "click",
      () => (riExemptInfoModal.hidden = false),
    );
  if (closeRiExemptInfoBtn)
    closeRiExemptInfoBtn.addEventListener(
      "click",
      () => (riExemptInfoModal.hidden = true),
    );
  if (riExemptInfoModal)
    riExemptInfoModal.addEventListener("click", (e) => {
      if (e.target === riExemptInfoModal) riExemptInfoModal.hidden = true;
    });
  if (hecsRateInfoBtn)
    hecsRateInfoBtn.addEventListener(
      "click",
      () => (hecsRateInfoModal.hidden = false),
    );
  if (closeHecsRateInfoBtn)
    closeHecsRateInfoBtn.addEventListener(
      "click",
      () => (hecsRateInfoModal.hidden = true),
    );
  if (hecsRateInfoModal)
    hecsRateInfoModal.addEventListener("click", (e) => {
      if (e.target === hecsRateInfoModal) hecsRateInfoModal.hidden = true;
    });
=======
>>>>>>> bda79a8d
  if (rateChangeDiv) {
    rateChangeDiv.addEventListener("click", function (e) {
      if (e.target.dataset) {
        if (e.target.dataset.inc) {
          adjustRate(parseFloat(e.target.dataset.inc));
        } else if (e.target.dataset.pct) {
          adjustRatePercent(parseFloat(e.target.dataset.pct));
        }
      }
    });
  }
  invoiceFreqSelect.dispatchEvent(new Event("change"));
  calculate();
})();<|MERGE_RESOLUTION|>--- conflicted
+++ resolved
@@ -260,7 +260,6 @@
   const hecsInfoModal = document.getElementById("hecsInfoModal");
   const hecsInfoBtn = document.getElementById("openHecsInfo");
   const closeHecsInfoBtn = document.getElementById("closeHecsInfo");
-<<<<<<< HEAD
   const riNetInfoModal = document.getElementById("riNetInfoModal");
   const riNetInfoBtn = document.getElementById("riNetInfoBtn");
   const closeRiNetInfoBtn = document.getElementById("closeRiNetInfo");
@@ -283,10 +282,6 @@
   if (riSuperInfoModal) riSuperInfoModal.hidden = true;
   if (riExemptInfoModal) riExemptInfoModal.hidden = true;
   if (hecsRateInfoModal) hecsRateInfoModal.hidden = true;
-=======
-  if (ledgerModal) ledgerModal.hidden = true;
-  if (hecsInfoModal) hecsInfoModal.hidden = true;
->>>>>>> bda79a8d
   let prevRateType = rateTypeSelect.value;
 
   document.querySelectorAll('[data-bs-toggle="tooltip"]').forEach((el) => {
@@ -1119,7 +1114,6 @@
     hecsInfoModal.addEventListener("click", function (e) {
       if (e.target === hecsInfoModal) hecsInfoModal.hidden = true;
     });
-<<<<<<< HEAD
   if (riNetInfoBtn)
     riNetInfoBtn.addEventListener(
       "click",
@@ -1190,8 +1184,6 @@
     hecsRateInfoModal.addEventListener("click", (e) => {
       if (e.target === hecsRateInfoModal) hecsRateInfoModal.hidden = true;
     });
-=======
->>>>>>> bda79a8d
   if (rateChangeDiv) {
     rateChangeDiv.addEventListener("click", function (e) {
       if (e.target.dataset) {
